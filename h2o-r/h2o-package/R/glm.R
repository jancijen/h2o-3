--- conflicted
+++ resolved
@@ -133,14 +133,9 @@
   parms <- list()
   parms$training_frame <- training_frame
   args <- .verify_dataxy(training_frame, x, y)
-<<<<<<< HEAD
-  if( !missing(offset_column) )  args$x_ignore <- args$x_ignore[!( offset_column == args$x_ignore )]
-  if( !missing(weights_column) ) args$x_ignore <- args$x_ignore[!( weights_column == args$x_ignore )]
-=======
   if( !missing(offset_column) && !is.null(offset_column))  args$x_ignore <- args$x_ignore[!( offset_column == args$x_ignore )]
   if( !missing(weights_column) && !is.null(weights_column)) args$x_ignore <- args$x_ignore[!( weights_column == args$x_ignore )]
   if( !missing(fold_column) && !is.null(fold_column)) args$x_ignore <- args$x_ignore[!( fold_column == args$x_ignore )]
->>>>>>> dd574c50
   parms$ignored_columns <- args$x_ignore
   parms$response_column <- args$y
   if( !missing(validation_frame) )          parms$validation_frame       <- validation_frame
@@ -162,13 +157,10 @@
   if( !missing(offset_column) )             parms$offset_column          <- offset_column
   if( !missing(weights_column) )            parms$weights_column         <- weights_column
   if( !missing(intercept) )                 parms$intercept              <- intercept
-<<<<<<< HEAD
-=======
   if( !missing(fold_column) )               parms$fold_column            <- fold_column
   if( !missing(fold_assignment) )           parms$fold_assignment        <- fold_assignment
   if( !missing(keep_cross_validation_predictions) )  parms$keep_cross_validation_predictions  <- keep_cross_validation_predictions
   if( !missing(max_active_predictors) )     parms$max_active_predictors  <- max_active_predictors
->>>>>>> dd574c50
 
   # For now, accept nfolds in the R interface if it is 0 or 1, since those values really mean do nothing.
   # For any other value, error out.
