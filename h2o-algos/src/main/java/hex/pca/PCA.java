--- conflicted
+++ resolved
@@ -204,12 +204,7 @@
     // Main worker thread
     @Override protected void compute2() {
       PCAModel model = null;
-<<<<<<< HEAD
-      DataInfo dinfo = null, xinfo = null;
-      Frame x = null;
-=======
       DataInfo dinfo = null;
->>>>>>> 9c2854ab
 
       try {
         init(true);   // Initialize parameters
