--- conflicted
+++ resolved
@@ -50,21 +50,14 @@
     };
   }
 
-<<<<<<< HEAD
-=======
   @Override public BuilderVisibility builderVisibility() { return BuilderVisibility.AlwaysVisible; };
 
->>>>>>> db321188
   @Override protected void checkMemoryFootPrint() {/* see below */ }
   protected void checkMemoryFootPrint(DataInfo dinfo) {
     if (_parms._solver == Solver.IRLSM && !_parms._lambda_search) {
       HeartBeat hb = H2O.CLOUD._memary[H2O.SELF.index()]._heartbeat;
       double p = dinfo.fullN() - dinfo.largestCat();
-<<<<<<< HEAD
-      long mem_usage = (long)(hb._cpus_allowed * (p*p + dinfo.largestCat()) * 8/*doubles*/ * Math.log((double)_train.lastVec().nChunks())/Math.log(2.)); //one gram per core
-=======
       long mem_usage = (long)(hb._cpus_allowed * (p*p + dinfo.largestCat()) * 8/*doubles*/ * (1+Math.log((double)_train.lastVec().nChunks())/Math.log(2.))); //one gram per core
->>>>>>> db321188
       long max_mem = hb.get_max_mem();
       if (mem_usage > max_mem) {
         String msg = "Gram matrices (one per thread) won't fit in the driver node's memory ("
@@ -97,11 +90,7 @@
 
   public void addScoringHistory(int i, double l, double o) {
     long t = System.currentTimeMillis();
-<<<<<<< HEAD
-    _scoring_times.add((int)(_t0-t));
-=======
     _scoring_times.add((int)(t-_t0));
->>>>>>> db321188
     _scoring_iters.add(i);
     _likelihoods.add(l);
     _objectives.add(o);
@@ -560,11 +549,7 @@
           new RemoveCall(null, _dest).invokeTask();
           return true;
         }
-<<<<<<< HEAD
-      }, _dest, _key, _parms._train, _parms._valid,its, tms, lgs, obs));
-=======
       }, _dest, _key, _parms._train, _parms._valid, _tInfos[0]._iter, its, tms, lgs, obs));
->>>>>>> db321188
     }
 
     @Override public boolean onExceptionalCompletion(final Throwable ex, CountedCompleter cc){
@@ -1017,10 +1002,6 @@
         } else {
           addScoringHistory(_taskInfo._iter,logl,objVal);
           if (lastObjVal > objVal) {
-<<<<<<< HEAD
-            ++_taskInfo._iter; // =new IterationInfo(_iter, glmt._beta, glmt._objVal);
-=======
->>>>>>> db321188
             _taskInfo._beta = glmt._beta;
             _taskInfo._objVal = objVal;
             _taskInfo._ginfo = null;
