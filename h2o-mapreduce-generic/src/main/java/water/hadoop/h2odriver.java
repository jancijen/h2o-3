--- conflicted
+++ resolved
@@ -155,11 +155,6 @@
   static String hiveHost = null;
   static String hivePrincipal = null;
   static boolean refreshTokens = false;
-<<<<<<< HEAD
-  
-  private final HiveTokenGenerator hiveTokenGenerator = new HiveTokenGenerator();
-=======
->>>>>>> e0733230
 
   String proxyUrl = null;
   // Runtime state that might be touched by different threads.
