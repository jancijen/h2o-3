--- conflicted
+++ resolved
@@ -4,11 +4,9 @@
 import hex.ModelMetricsBinomial;
 import hex.ScoreKeeper;
 import hex.genmodel.utils.DistributionFamily;
-import hex.splitframe.ShuffleSplitFrame;
 import hex.tree.gbm.GBM;
 import hex.tree.gbm.GBMModel;
 import org.junit.*;
-import water.Key;
 import water.TestUtil;
 import water.Scope;
 import water.fvec.Frame;
@@ -20,14 +18,11 @@
 import static ai.h2o.automl.AutoMLBenchmarkingHelper.getScoreBasedOn;
 import static ai.h2o.automl.targetencoding.TargetEncoderFrameHelper.addKFoldColumn;
 
-<<<<<<< HEAD
-=======
 /*
   Be aware that `smalldata/gbm_test/titanic_*.csv` files are not present in the repo. Replace with your own splits.
   Note that this is a benchmark and we ignore tests from it as they should not affect builds
  */
 @Ignore("Ignoring benchmark tests")
->>>>>>> 51d4a2d4
 public class TargetEncodingTitanicBenchmark extends TestUtil {
 
   @BeforeClass public static void setup() {
