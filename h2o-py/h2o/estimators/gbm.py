--- conflicted
+++ resolved
@@ -39,11 +39,8 @@
                       "checkpoint", "sample_rate", "sample_rate_per_class", "col_sample_rate",
                       "col_sample_rate_change_per_level", "col_sample_rate_per_tree", "min_split_improvement",
                       "histogram_type", "max_abs_leafnode_pred", "pred_noise_bandwidth", "categorical_encoding",
-<<<<<<< HEAD
-                      "calibrate_model", "calibration_frame", "custom_metric_func", "export_checkpoints_dir"}
-=======
-                      "calibrate_model", "calibration_frame", "custom_metric_func", "monotone_constraints"}
->>>>>>> b131edea
+                      "calibrate_model", "calibration_frame", "custom_metric_func", "export_checkpoints_dir",
+                      "monotone_constraints"}
         if "Lambda" in kwargs: kwargs["lambda_"] = kwargs.pop("Lambda")
         for pname, pvalue in kwargs.items():
             if pname == 'model_id':
@@ -869,7 +866,6 @@
 
 
     @property
-<<<<<<< HEAD
     def export_checkpoints_dir(self):
         """
         Automatically export generated models to this directory.
@@ -882,7 +878,9 @@
     def export_checkpoints_dir(self, export_checkpoints_dir):
         assert_is_type(export_checkpoints_dir, None, str)
         self._parms["export_checkpoints_dir"] = export_checkpoints_dir
-=======
+
+
+    @property
     def monotone_constraints(self):
         """
         A mapping representing monotonic constraints. Use +1 to enforce an increasing constraint and -1 to specify a
@@ -896,5 +894,4 @@
     def monotone_constraints(self, monotone_constraints):
         assert_is_type(monotone_constraints, None, dict)
         self._parms["monotone_constraints"] = monotone_constraints
->>>>>>> b131edea
-
+
