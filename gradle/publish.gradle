apply plugin: 'java'
apply plugin: 'maven-publish'
apply plugin: 'signing'
<<<<<<< HEAD
=======

// Default task to bundle sources code as jar
task sourcesJar(type: Jar) {
    classifier = 'sources'
    from sourceSets.main.allSource
}
>>>>>>> f92859a9

// Container for generated POMs (by default added into archive configuration)
configurations {
    pom {
        transitive = false
    }
}

<<<<<<< HEAD
=======
configurations {
    toPublish
}

artifacts {
    toPublish sourcesJar
}

>>>>>>> f92859a9
//
// Record all generated POM files for given publishing task
//
project.tasks.whenTaskAdded({ t ->
    // This is adhoc specific task for defined publication
    if (t.name.contains('generatePomFileForMavenAll')) {
        t.doLast({ tt ->
            artifacts {
                pom file(t.destination)
            }
        })
    }
})

// This is part of publish module responsible by putting jars into local Ivy cache
// The code is here to support Spark assembly which expects modules in local Ivy cache
publishing {
  publications {

      mavenAll(MavenPublication) {
          artifactId project.name

          H2OBuildVersion bv = new H2OBuildVersion(rootDir, version);
          def projectVersion = bv.getProjectVersion()
          version isRelease || !projectVersion.contains("99999") ? "${projectVersion}" : "${projectVersion.replace('99999','1')}-SNAPSHOT"

          // Publish all artifacts
          // NOTE: needs to be here to create a POM file with correct dependencies
          from components.java

          // Publish additional artifacts as documentaiton or source code
<<<<<<< HEAD
=======
          configurations.toPublish.allArtifacts.each { art ->
              logger.debug("Publishing artifact for: " + art)
              artifact art
          }
>>>>>>> f92859a9

          pom.withXml { provider ->
                def h2oPOM = {
                  // See https://discuss.gradle.org/t/some-elements-are-removed-when-generate-a-pom-xml-using-the-maven-publish-plugin/2073/4
                  resolveStrategy = Closure.DELEGATE_FIRST
                  name project.name
                  description project.description
                  url 'https://github.com/h2oai/h2o-3'
                  inceptionYear '2013'

                  organization {
                      name 'H2O.ai'
                      url  'http://h2o.ai/'
                  }

                  // H2O licensing
                  licenses {
                      license {
                          name 'The Apache Software License, Version 2.0'
                          url  'http://www.apache.org/licenses/LICENSE-2.0.txt'
                          distribution 'repo'
                      }
                  }

                  // Info for contributors
                  scm {
                      url        'https://github.com/h2oai/h2o-dev'
                      connection 'scm:git:https://github.com/h2oai/h2o-dev.git'
                      developerConnection 'scm:git:git@github.com:h2oai/h2o-dev.git'
                  }

                  // Public H2O JIRA for issue management
                  issueManagement {
                      system 'Jira'
                      url    'http://jira.h2o.ai'
                  }
                  // Developer information
                  developers {
                      developer {
                          id 'oss'
                          name 'Open Source Google Group'
                          email 'https://groups.google.com/forum/#!forum/h2ostream'
                      }
                  }
              }
              // Append basic POM information
              provider.asNode().children().last() + h2oPOM
          }
      }
  }

  signing {
    required { project.ext.isRelease || project.hasProperty("doSignAll")}
    sign publishing.publications.mavenAll
  }

  repositories {
      maven {
          name "BuildRepo"
          url "$rootDir/build/repo"
      }

      if (project.ext.isRelease) {
          maven {
              name "SonatypeRelease"
              url "https://oss.sonatype.org/service/local/staging/deploy/maven2/"

              credentials {
                  username project["oss-releases.username"]
                  password project["oss-releases.password"]
              }
          }
      }

      def isInternalBuild = Boolean.valueOf(project.findProperty("isInternalBuild") ?: "false")
      if (isInternalBuild) { // We will setup local repo only for internal builds
          maven {
              name "LocalNexusRepo"
              if (project.ext.isRelease) {
                url "${localNexusLocation}/releases"
              } else {
                url "${localNexusLocation}/snapshots"
              }

              credentials {
                  username project.findProperty("local-release-maven.username") ?: "<NA>"
                  password project.findProperty("local-release-maven.password") ?: "<NA>"
              }
          }
      }
  }
}
<|MERGE_RESOLUTION|>--- conflicted
+++ resolved
@@ -1,15 +1,12 @@
 apply plugin: 'java'
 apply plugin: 'maven-publish'
 apply plugin: 'signing'
-<<<<<<< HEAD
-=======
 
 // Default task to bundle sources code as jar
 task sourcesJar(type: Jar) {
     classifier = 'sources'
     from sourceSets.main.allSource
 }
->>>>>>> f92859a9
 
 // Container for generated POMs (by default added into archive configuration)
 configurations {
@@ -18,8 +15,6 @@
     }
 }
 
-<<<<<<< HEAD
-=======
 configurations {
     toPublish
 }
@@ -28,7 +23,6 @@
     toPublish sourcesJar
 }
 
->>>>>>> f92859a9
 //
 // Record all generated POM files for given publishing task
 //
@@ -60,13 +54,10 @@
           from components.java
 
           // Publish additional artifacts as documentaiton or source code
-<<<<<<< HEAD
-=======
           configurations.toPublish.allArtifacts.each { art ->
               logger.debug("Publishing artifact for: " + art)
               artifact art
           }
->>>>>>> f92859a9
 
           pom.withXml { provider ->
                 def h2oPOM = {
