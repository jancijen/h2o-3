package water.rapids.vals;

import water.fvec.Frame;
import water.fvec.Vec;
import water.rapids.Val;
import water.fvec.Vec;

/**
 * Value that represents an H2O dataframe ({@link Frame}).
 */
public class ValFrame extends Val {
  private final Frame _fr;

  public ValFrame(Frame fr) {
    assert fr != null : "Cannot construct a Frame from null";
    _fr = fr;
  }

  @Override public int type() { return FRM; }
  @Override public boolean isFrame() { return true; }
  @Override public Frame getFrame() { return _fr; }
  @Override public String toString() { return _fr.toString(); }

  /**
   * Extract row from a single-row frame.
   * @return Array of row elements.
   */
  @Override public double[] getRow() {
    if (_fr.numRows() != 1)
      throw new IllegalArgumentException("Trying to get a single row from a multirow frame: " + _fr.numRows() + "!=1");

    double res[] = new double[_fr.numCols()];
    for (int i = 0; i < _fr.numCols(); ++i)
      res[i] = _fr.vec(i).at(0);
    return res;
  }

  public static ValFrame fromRow(double... values) {
    Vec[] vecs = new Vec[values.length];
    for (int i = 0; i < values.length; i++) {
      vecs[i] = Vec.makeCon(values[i], 1);
    }
    Frame fr = new Frame(vecs);
    return new ValFrame(fr);
<<<<<<< HEAD
  } 

=======
  }
>>>>>>> 6b9e1152
}<|MERGE_RESOLUTION|>--- conflicted
+++ resolved
@@ -3,7 +3,6 @@
 import water.fvec.Frame;
 import water.fvec.Vec;
 import water.rapids.Val;
-import water.fvec.Vec;
 
 /**
  * Value that represents an H2O dataframe ({@link Frame}).
@@ -42,10 +41,5 @@
     }
     Frame fr = new Frame(vecs);
     return new ValFrame(fr);
-<<<<<<< HEAD
   } 
-
-=======
-  }
->>>>>>> 6b9e1152
 }