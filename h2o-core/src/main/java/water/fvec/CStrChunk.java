package water.fvec;

import water.*;
import water.util.SetOfBytes;
import water.util.UnsafeUtils;
import water.parser.BufferedString;

import java.util.Arrays;

public class CStrChunk extends Chunk {
  static final int NA = -1;
  static protected final int _OFF=4+1;
  private int _valstart;
  public boolean _isAllASCII = false;

  public CStrChunk() {}
  public CStrChunk(int sslen, byte[] ss, int sparseLen, int idxLen, int[] id, int[] is) {
    _start = -1;
    _valstart = idx(idxLen);
    _len = idxLen;
    _mem = MemoryManager.malloc1(_valstart + sslen, false);
    UnsafeUtils.set4(_mem, 0, _valstart); // location of start of strings

    Arrays.fill(_mem,_OFF,_valstart,(byte)-1); // Indicate All Is NA's
    for( int i = 0; i < sparseLen; ++i ) // Copy the sparse indices
      UnsafeUtils.set4(_mem, idx(id==null ? i : id[i]), is[i]);
    UnsafeUtils.copyMemory(ss,0,_mem,_valstart,sslen);
    _isAllASCII = true;
    for(int i = _valstart; i < _mem.length; ++i) {
      byte c = _mem[i];
      if ((c & 0x80) == 128) { //value beyond std ASCII
        _isAllASCII = false;
        break;
      }
    }
    UnsafeUtils.set1(_mem, 4, (byte) (_isAllASCII ? 1 : 0)); // isAllASCII flag
  }

  private int idx(int i) { return _OFF+(i<<2); }
  @Override public boolean setNA_impl(int idx) { return false; }
  @Override public boolean set_impl(int idx, float f) { if (Float.isNaN(f)) return false; else throw new IllegalArgumentException("Operation not allowed on string vector.");}
  @Override public boolean set_impl(int idx, double d) { if (Double.isNaN(d)) return false; else throw new IllegalArgumentException("Operation not allowed on string vector.");}
  @Override public boolean set_impl(int idx, long l) { throw new IllegalArgumentException("Operation not allowed on string vector.");}
  @Override public boolean set_impl(int idx, String str) { return false; }

  @Override public boolean isNA_impl(int idx) {
    int off = intAt(idx);
    return off == NA;
  }

  public int intAt(int i) { return UnsafeUtils.get4(_mem, idx(i)); }
  public byte byteAt(int i) { return _mem[_valstart+i]; }
  public int lengthAtOffset(int off) {
    int len = 0;
    while (byteAt(off + len) != 0) len++;
    return len;
  }
  
  @Override public long at8_impl(int idx) { throw new IllegalArgumentException("Operation not allowed on string vector.");}
  @Override public double atd_impl(int idx) { throw new IllegalArgumentException("Operation not allowed on string vector.");}
  @Override public BufferedString atStr_impl(BufferedString bStr, int idx) {
    int off = intAt(idx);
    if( off == NA ) return null;
    int len = lengthAtOffset(off);
<<<<<<< HEAD
    assert len >= 0: "Wrong length at " + off;
=======
    assert len >= 0 : getClass().getSimpleName() + ".atStr_impl: len=" + len + ", idx=" + idx + ", off=" + off;
>>>>>>> 0aadc169
    return bStr.set(_mem,_valstart+off,len);
  }

  @Override protected final void initFromBytes () {
    _start = -1;  _cidx = -1;
    _valstart = UnsafeUtils.get4(_mem, 0);
    byte b = UnsafeUtils.get1(_mem,4);
    _isAllASCII = b != 0;
    set_len((_valstart-_OFF)>>2);
  }

  @Override public ChunkVisitor processRows(ChunkVisitor nc, int from, int to){
    BufferedString bs = new BufferedString();
    for(int i = from; i < to; i++)
      nc.addValue(atStr(bs,i));
    return nc;
  }
  @Override public ChunkVisitor processRows(ChunkVisitor nc, int... rows){
    BufferedString bs = new BufferedString();
    for(int i:rows)
      nc.addValue(atStr(bs,i));
    return nc;
  }



  /**
   * Optimized toLower() method to operate across the entire CStrChunk buffer in one pass.
   * This method only changes the values of ASCII uppercase letters in the text.
   *
   * NewChunk is the same size as the original.
   *
   * @param nc NewChunk to be filled with the toLower version of ASCII strings in this chunk
   * @return Filled NewChunk
   */
  public NewChunk asciiToLower(NewChunk nc) {
    // copy existing data
    nc = this.extractRows(nc, 0,_len);
    //update offsets and byte array
    for(int i= 0; i < nc._sslen; i++) {
      if (nc._ss[i] > 0x40 && nc._ss[i] < 0x5B) // check for capital letter
        nc._ss[i] += 0x20; // lower it
    }

    return nc;
  }

  /**
   * Optimized toUpper() method to operate across the entire CStrChunk buffer in one pass.
   * This method only changes the values of ASCII lowercase letters in the text.
   *
   * NewChunk is the same size as the original.
   *
   * @param nc NewChunk to be filled with the toUpper version of ASCII strings in this chunk
   * @return Filled NewChunk
   */
  public NewChunk asciiToUpper(NewChunk nc) {
    // copy existing data
    nc = this.extractRows(nc, 0,_len);
    //update offsets and byte array
    for(int i= 0; i < nc._sslen; i++) {
      if (nc._ss[i] > 0x60 && nc._ss[i] < 0x7B) // check for capital letter
        nc._ss[i] -= 0x20; // upper it
    }

    return nc;
  }

  /**
   * Optimized trim() method to operate across the entire CStrChunk buffer in one pass.
   * This mimics Java String.trim() by only considering characters of value
   * <code>'&#92;u0020'</code> or less as whitespace to be trimmed. This means that like
   * Java's String.trim() it ignores 16 of the 17 characters regarded as a space in UTF.
   *
   * NewChunk is the same size as the original, despite trimming.
   *
   * @param nc NewChunk to be filled with trimmed version of strings in this chunk
   * @return Filled NewChunk
   */
  public NewChunk asciiTrim(NewChunk nc) {
    // copy existing data
    nc = this.extractRows(nc, 0,_len);
    //update offsets and byte array
    for(int i=0; i < _len; i++) {
      int j = 0;
      int off = UnsafeUtils.get4(_mem,idx(i));
      if (off != NA) {
        //UTF chars will appear as negative values. In Java spec, space is any char 0x20 and lower
        while( _mem[_valstart+off+j] > 0 && _mem[_valstart+off+j] < 0x21) j++;
        if (j > 0) nc.set_is(i,off + j);
        while( _mem[_valstart+off+j] != 0 ) j++; //Find end
        j--;
        while( _mem[_valstart+off+j] > 0 && _mem[_valstart+off+j] < 0x21) { //March back to find first non-space
          nc._ss[off+j] = 0; //Set new end
          j--;
        }
      }
    }
    return nc;
  }
  
  /**
   * Optimized substring() method for a buffer of only ASCII characters.
   * The presence of UTF-8 multi-byte characters would give incorrect results
   * for the string length, which is required here.
   *
   * @param nc NewChunk to be filled with substrings in this chunk
   * @param startIndex The beginning index of the substring, inclusive
   * @param endIndex The ending index of the substring, exclusive
   * @return Filled NewChunk
   */
  public NewChunk asciiSubstring(NewChunk nc, int startIndex, int endIndex) {
    // copy existing data
    nc = this.extractRows(nc, 0,_len);
    //update offsets and byte array
    for (int i = 0; i < _len; i++) {
      int off = UnsafeUtils.get4(_mem, idx(i));
      if (off != NA) {
        int len = 0;
        while (_mem[_valstart + off + len] != 0) len++; //Find length
        nc.set_is(i,startIndex < len ? off + startIndex : off + len);
        for (; len > endIndex - 1; len--) {
          nc._ss[off + len] = 0; //Set new end
        }
      }
    }
    return nc;
  }

  /**
   * Optimized length() method for a buffer of only ASCII characters.
   * This is a straight byte count for each word in the chunk. The presence
   * of UTF-8 multi-byte characters would give incorrect results.
   *
   * @param nc NewChunk to be filled with lengths of strings in this chunk
   * @return Filled NewChunk
   */
  public NewChunk asciiLength(NewChunk nc) {
    //pre-allocate since size is known
    nc.alloc_mantissa(_len);
    nc.alloc_exponent(_len); // sadly, a waste
    // fill in lengths
    for(int i=0; i < _len; i++) {
      int off = UnsafeUtils.get4(_mem,idx(i));
      int len = 0;
      if (off != NA) {
        while (_mem[_valstart + off + len] != 0) len++;
        nc.addNum(len, 0);
      } else nc.addNA();
    }
    return nc;
  }
  
  public NewChunk asciiEntropy(NewChunk nc) {
    nc.alloc_doubles(_len);
    for (int i = 0; i < _len; i++) {
      double entropy = entropyAt(i);
      if (Double.isNaN(entropy)) nc.addNA();
      else                       nc.addNum(entropy);
    }
    return nc;
  }

  double entropyAt(int i) {
    int off = intAt(i);
    if (off == NA) return Double.NaN;
    int[] frq = new int[256];
    int len = lengthAtOffset(off);
    for (int j = 0; j < len; j++) {
      frq[0xff & byteAt(off + j)]++;
    }
    double sum = 0;
    for (int b = 0; b < 256; b++) {
      int f = frq[b];
      if (f > 0) {
        double x = (double)f / len;
        sum += x * Math.log(x);
      }
    }
    return - sum / Math.log(2);
  }

  /**
   * Optimized lstrip() & rstrip() methods to operate across the entire CStrChunk buffer in one pass.
   *
   * NewChunk is the same size as the original, despite trimming.
   *
   * @param nc NewChunk to be filled with strip version of strings in this chunk
   * @param chars chars to strip, treated as ASCII
   * @return Filled NewChunk
   */
  public NewChunk asciiLStrip(NewChunk nc, String chars) {
    SetOfBytes set = new SetOfBytes(chars);
    //update offsets and byte array
    for(int i=0; i < _len; i++) {
      int off = intAt(i);
      if (off != NA) {
        while (set.contains(byteAt(off))) off++;
        int len = lengthAtOffset(off);
        nc.addStr(new BufferedString(_mem, _valstart+off, len));
      } else nc.addNA();
    }
    return nc;
  }

  public NewChunk asciiRStrip(NewChunk nc, String chars) {
    SetOfBytes set = new SetOfBytes(chars);
    //update offsets and byte array
    for(int i=0; i < _len; i++) {
      int off = intAt(i);
      if (off != NA) {
        int pos = off + lengthAtOffset(off);
        while (pos --> off && set.contains(byteAt(pos)));
        nc.addStr(new BufferedString(_mem, _valstart+off, pos - off + 1));
      } else nc.addNA();
    }
    return nc;
  }
}
<|MERGE_RESOLUTION|>--- conflicted
+++ resolved
@@ -62,11 +62,7 @@
     int off = intAt(idx);
     if( off == NA ) return null;
     int len = lengthAtOffset(off);
-<<<<<<< HEAD
-    assert len >= 0: "Wrong length at " + off;
-=======
     assert len >= 0 : getClass().getSimpleName() + ".atStr_impl: len=" + len + ", idx=" + idx + ", off=" + off;
->>>>>>> 0aadc169
     return bStr.set(_mem,_valstart+off,len);
   }
 
