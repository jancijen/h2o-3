package hex.tree.xgboost;

import biz.k11i.xgboost.Predictor;
import biz.k11i.xgboost.gbm.GBTree;
import biz.k11i.xgboost.gbm.GradBooster;
import biz.k11i.xgboost.tree.RegTree;
import biz.k11i.xgboost.tree.RegTreeNode;
import hex.*;
import hex.genmodel.algos.tree.*;
import hex.genmodel.algos.xgboost.XGBoostJavaMojoModel;
import hex.genmodel.utils.DistributionFamily;
import hex.tree.PlattScalingHelper;
import hex.tree.xgboost.predict.*;
import hex.tree.xgboost.util.BoosterHelper;
import hex.tree.xgboost.util.PredictConfiguration;
import ml.dmlc.xgboost4j.java.*;
import water.*;
import water.codegen.CodeGeneratorPipeline;
import water.fvec.Frame;
import water.fvec.Vec;
import water.util.ArrayUtils;
import water.util.JCodeGen;
import water.util.Log;
import water.util.SBPrintStream;

import java.io.*;
import java.util.*;
import java.util.stream.Stream;

import static hex.genmodel.algos.xgboost.XGBoostMojoModel.ObjectiveType;
import static hex.tree.xgboost.XGBoost.makeDataInfo;
import static water.H2O.OptArgs.SYSTEM_PROP_PREFIX;

public class XGBoostModel extends Model<XGBoostModel, XGBoostModel.XGBoostParameters, XGBoostOutput> 
        implements SharedTreeGraphConverter, Model.LeafNodeAssignment, Model.Contributions {

  private static final String PROP_VERBOSITY = H2O.OptArgs.SYSTEM_PROP_PREFIX + ".xgboost.verbosity";
  private static final String PROP_NTHREAD = SYSTEM_PROP_PREFIX + "xgboost.nthreadMax";

  private XGBoostModelInfo model_info;

  public XGBoostModelInfo model_info() { return model_info; }

  public static class XGBoostParameters extends Model.Parameters implements Model.GetNTrees, PlattScalingHelper.ParamsWithCalibration {
    public enum TreeMethod {
      auto, exact, approx, hist
    }
    public enum GrowPolicy {
      depthwise, lossguide
    }
    public enum Booster {
      gbtree, gblinear, dart
    }
    public enum DartSampleType {
      uniform, weighted
    }
    public enum DartNormalizeType {
      tree, forest
    }
    public enum DMatrixType {
      auto, dense, sparse
    }
    public enum Backend {
      auto, gpu, cpu
    }

    // H2O GBM options
    public boolean _quiet_mode = true;

    public int _ntrees = 50; // Number of trees in the final model. Grid Search, comma sep values:50,100,150,200
    /**
     * @deprecated will be removed in 3.30.0.1, use _ntrees
     */
    public int _n_estimators; // This doesn't seem to be used anywhere... (not in clients)

    public int _max_depth = 6; // Maximum tree depth. Grid Search, comma sep values:5,7

    public double _min_rows = 1;
    public double _min_child_weight = 1;

    public double _learn_rate = 0.3;
    public double _eta = 0.3;

    public double _learn_rate_annealing = 1;

    public double _sample_rate = 1.0;
    public double _subsample = 1.0;

    public double _col_sample_rate = 1.0;
    public double _colsample_bylevel = 1.0;

    public double _col_sample_rate_per_tree = 1.0; //fraction of columns to sample for each tree
    public double _colsample_bytree = 1.0;

    public KeyValue[] _monotone_constraints;

    public float _max_abs_leafnode_pred = 0;
    public float _max_delta_step = 0;

    public int _score_tree_interval = 0; // score every so many trees (no matter what)
    public int _initial_score_interval = 4000; //Adding this parameter to take away the hard coded value of 4000 for scoring the first  4 secs
    public int _score_interval = 4000; //Adding this parameter to take away the hard coded value of 4000 for scoring each iteration every 4 secs
    public float _min_split_improvement = 0;
    public float _gamma;

    // Runtime options
    public int _nthread = -1;
    public String _save_matrix_directory; // dump the xgboost matrix to this directory
    public boolean _build_tree_one_node = false; // force to run on single node

    // LightGBM specific (only for grow_policy == lossguide)
    public int _max_bins = 256;
    public int _max_leaves = 0;
    public float _min_sum_hessian_in_leaf = 100;
    public float _min_data_in_leaf = 0;

    // XGBoost specific options
    public TreeMethod _tree_method = TreeMethod.auto;
    public GrowPolicy _grow_policy = GrowPolicy.depthwise;
    public Booster _booster = Booster.gbtree;
    public DMatrixType _dmatrix_type = DMatrixType.auto;
    public float _reg_lambda = 1;
    public float _reg_alpha = 0;
    
    // Platt scaling
    public boolean _calibrate_model;
    public Key<Frame> _calibration_frame;

    // Dart specific (booster == dart)
    public DartSampleType _sample_type = DartSampleType.uniform;
    public DartNormalizeType _normalize_type = DartNormalizeType.tree;
    public float _rate_drop = 0;
    public boolean _one_drop = false;
    public float _skip_drop = 0;
    public int _gpu_id = 0; // which GPU to use
    public Backend _backend = Backend.auto;

    public String algoName() { return "XGBoost"; }
    public String fullName() { return "XGBoost"; }
    public String javaName() { return XGBoostModel.class.getName(); }

    @Override
    public long progressUnits() {
      return _ntrees;
    }

    /**
     * Finds parameter settings that are not available on GPU backend.
     * In this case the CPU backend should be used instead of GPU.
     * @return map of parameter name -> parameter value
     */
    Map<String, Object> gpuIncompatibleParams() {
      Map<String, Object> incompat = new HashMap<>();
      if (!(TreeMethod.auto == _tree_method || TreeMethod.hist == _tree_method) && Booster.gblinear != _booster) {
        incompat.put("tree_method", "Only auto and hist are supported tree_method on GPU backend.");
      } 
      if (_max_depth > 15 || _max_depth < 1) {
        incompat.put("max_depth",  _max_depth + " . Max depth must be greater than 0 and lower than 16 for GPU backend.");
      }
      if (_grow_policy == GrowPolicy.lossguide)
        incompat.put("grow_policy", GrowPolicy.lossguide); // See PUBDEV-5302 (param.grow_policy != TrainParam::kLossGuide Loss guided growth policy not supported. Use CPU algorithm.)
      return incompat;
    }

    Map<String, Integer> monotoneConstraints() {
      if (_monotone_constraints == null || _monotone_constraints.length == 0) {
        return Collections.emptyMap();
      }
      Map<String, Integer> constraints = new HashMap<>(_monotone_constraints.length);
      for (KeyValue constraint : _monotone_constraints) {
        final double val = constraint.getValue();
        if (val == 0) {
          continue;
        }
        if (constraints.containsKey(constraint.getKey())) {
          throw new IllegalStateException("Duplicate definition of constraint for feature '" + constraint.getKey() + "'.");
        }
        final int direction = val < 0 ? -1 : 1;
        constraints.put(constraint.getKey(), direction);
      }
      return constraints;
    }

    @Override
    public int getNTrees() {
      return _ntrees;
    }

    @Override
    public Frame getCalibrationFrame() {
      return _calibration_frame != null ? _calibration_frame.get() : null;
    }

    @Override
    public boolean calibrateModel() {
      return _calibrate_model;
    }

    @Override
    public Parameters getParams() {
      return this;
    }

    static String[] CHECKPOINT_NON_MODIFIABLE_FIELDS = { 
        "_tree_method", "_grow_policy", "_booster", "_sample_rate", "_max_depth", "_min_rows" 
    };

  }

  @Override
  public ModelMetrics.MetricBuilder makeMetricBuilder(String[] domain) {
    switch(_output.getModelCategory()) {
      case Binomial:    return new ModelMetricsBinomial.MetricBuilderBinomial(domain);
      case Multinomial: return new ModelMetricsMultinomial.MetricBuilderMultinomial(_output.nclasses(),domain);
      case Regression:  return new ModelMetricsRegression.MetricBuilderRegression();
      default: throw H2O.unimpl();
    }
  }

  public XGBoostModel(Key<XGBoostModel> selfKey, XGBoostParameters parms, XGBoostOutput output, Frame train, Frame valid) {
    super(selfKey,parms,output);
    final DataInfo dinfo = makeDataInfo(train, valid, _parms, output.nclasses());
    DKV.put(dinfo);
    setDataInfoToOutput(dinfo);
    model_info = new XGBoostModelInfo(parms, dinfo);
  }

  // useful for debugging
  @SuppressWarnings("unused")
  public void dump(String format) {
    File fmFile = null;
    try {
      Booster b = BoosterHelper.loadModel(new ByteArrayInputStream(this.model_info._boosterBytes));
      fmFile = File.createTempFile("xgboost-feature-map", ".bin");
      FileOutputStream os = new FileOutputStream(fmFile);
      os.write(this.model_info._featureMap.getBytes());
      os.close();
      String fmFilePath = fmFile.getAbsolutePath();
      String[] d = b.getModelDump(fmFilePath, true, format);
      for (String l : d) {
        System.out.println(l);
      }
    } catch (Exception e) {
      Log.err(e);
    } finally {
      if (fmFile != null) {
        fmFile.delete();
      }
    }
  }
  
  public static XGBoostParameters.Backend getActualBackend(XGBoostParameters p) {
    if ( p._backend == XGBoostParameters.Backend.auto || p._backend == XGBoostParameters.Backend.gpu ) {
      if (H2O.getCloudSize() > 1) {
        Log.info("GPU backend not supported in distributed mode. Using CPU backend.");
        return XGBoostParameters.Backend.cpu;
      } else if (! p.gpuIncompatibleParams().isEmpty()) {
        Log.info("GPU backend not supported for the choice of parameters (" + p.gpuIncompatibleParams() + "). Using CPU backend.");
        return XGBoostParameters.Backend.cpu;
      } else if (XGBoost.hasGPU(H2O.CLOUD.members()[0], p._gpu_id)) {
        Log.info("Using GPU backend (gpu_id: " + p._gpu_id + ").");
        return XGBoostParameters.Backend.gpu;
      } else {
        Log.info("No GPU (gpu_id: " + p._gpu_id + ") found. Using CPU backend.");
        return XGBoostParameters.Backend.cpu;
      }
    } else {
      Log.info("Using CPU backend.");
      return XGBoostParameters.Backend.cpu;
    }
  }

  public static BoosterParms createParams(XGBoostParameters p, int nClasses, String[] coefNames) {
    Map<String, Object> params = new HashMap<>();

    // Common parameters with H2O GBM
    if (p._n_estimators != 0) {
      Log.info("Using user-provided parameter n_estimators instead of ntrees.");
      params.put("nround", p._n_estimators);
      p._ntrees = p._n_estimators;
    } else {
      params.put("nround", p._ntrees);
      p._n_estimators = p._ntrees;
    }
    if (p._eta != 0.3) {
      Log.info("Using user-provided parameter eta instead of learn_rate.");
      params.put("eta", p._eta);
      p._learn_rate = p._eta;
    } else {
      params.put("eta", p._learn_rate);
      p._eta = p._learn_rate;
    }
    params.put("max_depth", p._max_depth);
    if (System.getProperty(PROP_VERBOSITY) != null) {
      params.put("verbosity", System.getProperty(PROP_VERBOSITY));
    } else {
      params.put("silent", p._quiet_mode);
    }
    if (p._subsample != 1.0) {
      Log.info("Using user-provided parameter subsample instead of sample_rate.");
      params.put("subsample", p._subsample);
      p._sample_rate = p._subsample;
    } else {
      params.put("subsample", p._sample_rate);
      p._subsample = p._sample_rate;
    }
    if (p._colsample_bytree != 1.0) {
      Log.info("Using user-provided parameter colsample_bytree instead of col_sample_rate_per_tree.");
      params.put("colsample_bytree", p._colsample_bytree);
      p._col_sample_rate_per_tree = p._colsample_bytree;
    } else {
      params.put("colsample_bytree", p._col_sample_rate_per_tree);
      p._colsample_bytree = p._col_sample_rate_per_tree;
    }
    if (p._colsample_bylevel != 1.0) {
      Log.info("Using user-provided parameter colsample_bylevel instead of col_sample_rate.");
      params.put("colsample_bylevel", p._colsample_bylevel);
      p._col_sample_rate = p._colsample_bylevel;
    } else {
      params.put("colsample_bylevel", p._col_sample_rate);
      p._colsample_bylevel = p._col_sample_rate;
    }
    if (p._max_delta_step != 0) {
      Log.info("Using user-provided parameter max_delta_step instead of max_abs_leafnode_pred.");
      params.put("max_delta_step", p._max_delta_step);
      p._max_abs_leafnode_pred = p._max_delta_step;
    } else {
      params.put("max_delta_step", p._max_abs_leafnode_pred);
      p._max_delta_step = p._max_abs_leafnode_pred;
    }
    params.put("seed", (int)(p._seed % Integer.MAX_VALUE));

    // XGBoost specific options
    params.put("grow_policy", p._grow_policy.toString());
    if (p._grow_policy== XGBoostParameters.GrowPolicy.lossguide) {
      params.put("max_bins", p._max_bins);
      params.put("max_leaves", p._max_leaves);
      params.put("min_sum_hessian_in_leaf", p._min_sum_hessian_in_leaf);
      params.put("min_data_in_leaf", p._min_data_in_leaf);
    }
    params.put("booster", p._booster.toString());
    if (p._booster== XGBoostParameters.Booster.dart) {
      params.put("sample_type", p._sample_type.toString());
      params.put("normalize_type", p._normalize_type.toString());
      params.put("rate_drop", p._rate_drop);
      params.put("one_drop", p._one_drop ? "1" : "0");
      params.put("skip_drop", p._skip_drop);
    }
    XGBoostParameters.Backend actualBackend = getActualBackend(p);
    if (actualBackend == XGBoostParameters.Backend.gpu) {
      params.put("gpu_id", p._gpu_id);
      // we are setting updater rather than tree_method here to keep CPU predictor, which is faster
      if (p._booster == XGBoostParameters.Booster.gblinear) {
        Log.info("Using gpu_coord_descent updater."); 
        params.put("updater", "gpu_coord_descent");
      } else {
        Log.info("Using gpu_hist tree method.");
        params.put("max_bin", p._max_bins);
        params.put("updater", "grow_gpu_hist");
      }
    } else if (p._booster == XGBoostParameters.Booster.gblinear) {
      Log.info("Using coord_descent updater.");
      params.put("updater", "coord_descent");
    } else if (H2O.CLOUD.size() > 1 && p._tree_method == XGBoostParameters.TreeMethod.auto &&
        p._monotone_constraints != null) {
      Log.info("Using hist tree method for distributed computation with monotone_constraints.");
      params.put("tree_method", XGBoostParameters.TreeMethod.hist.toString());
      params.put("max_bin", p._max_bins);
    } else {
      Log.info("Using " + p._tree_method.toString() + " tree method.");
      params.put("tree_method", p._tree_method.toString());
      if (p._tree_method == XGBoostParameters.TreeMethod.hist) {
        params.put("max_bin", p._max_bins);
      }
    }
    if (p._min_child_weight != 1) {
      Log.info("Using user-provided parameter min_child_weight instead of min_rows.");
      params.put("min_child_weight", p._min_child_weight);
      p._min_rows = p._min_child_weight;
    } else {
      params.put("min_child_weight", p._min_rows);
      p._min_child_weight = p._min_rows;
    }
    if (p._gamma != 0) {
      Log.info("Using user-provided parameter gamma instead of min_split_improvement.");
      params.put("gamma", p._gamma);
      p._min_split_improvement = p._gamma;
    } else {
      params.put("gamma", p._min_split_improvement);
      p._gamma = p._min_split_improvement;
    }

    params.put("lambda", p._reg_lambda);
    params.put("alpha", p._reg_alpha);

    if (nClasses==2) {
      params.put("objective", ObjectiveType.BINARY_LOGISTIC.getId());
    } else if (nClasses==1) {
      if (p._distribution == DistributionFamily.gamma) {
        params.put("objective", ObjectiveType.REG_GAMMA.getId());
      } else if (p._distribution == DistributionFamily.tweedie) {
        params.put("objective", ObjectiveType.REG_TWEEDIE.getId());
        params.put("tweedie_variance_power", p._tweedie_power);
      } else if (p._distribution == DistributionFamily.poisson) {
        params.put("objective", ObjectiveType.COUNT_POISSON.getId());
      } else if (p._distribution == DistributionFamily.gaussian || p._distribution == DistributionFamily.AUTO) {
        params.put("objective", ObjectiveType.REG_SQUAREDERROR.getId());
      } else {
        throw new UnsupportedOperationException("No support for distribution=" + p._distribution.toString());
      }
    } else {
      params.put("objective", ObjectiveType.MULTI_SOFTPROB.getId());
      params.put("num_class", nClasses);
    }
    assert ObjectiveType.fromXGBoost((String) params.get("objective")) != null;

    final int nthreadMax = getMaxNThread();
    final int nthread = p._nthread != -1 ? Math.min(p._nthread, nthreadMax) : nthreadMax;
    if (nthread < p._nthread) {
      Log.warn("Requested nthread=" + p._nthread + " but the cluster has only " + nthreadMax + " available." +
              "Training will use nthread=" + nthread + " instead of the user specified value.");
    }
    params.put("nthread", nthread);

    Map<String, Integer> monotoneConstraints = p.monotoneConstraints();
    if (! monotoneConstraints.isEmpty()) {
      int constraintsUsed = 0;
      StringBuilder sb = new StringBuilder();
      sb.append("(");
      for (String coef : coefNames) {
        final String direction;
        if (monotoneConstraints.containsKey(coef)) {
          direction = monotoneConstraints.get(coef).toString();
          constraintsUsed++;
        } else {
          direction = "0";
        }
        sb.append(direction);
        sb.append(",");
      }
      sb.replace(sb.length()-1, sb.length(), ")");
      params.put("monotone_constraints", sb.toString());
      assert constraintsUsed == monotoneConstraints.size();
    }

    Log.info("XGBoost Parameters:");
    for (Map.Entry<String,Object> s : params.entrySet()) {
      Log.info(" " + s.getKey() + " = " + s.getValue());
    }
    Log.info("");

    return BoosterParms.fromMap(Collections.unmodifiableMap(params));
  }

  /** Performs deep clone of given model.  */
  protected XGBoostModel deepClone(Key<XGBoostModel> result) {
    XGBoostModel newModel = IcedUtils.deepCopy(this);
    newModel._key = result;
    // Do not clone model metrics
    newModel._output.clearModelMetrics(false);
    newModel._output._training_metrics = null;
    newModel._output._validation_metrics = null;
    return newModel;
  }
  
  static int getMaxNThread() {
    if (System.getProperty(PROP_NTHREAD) != null) {
      return Integer.getInteger(PROP_NTHREAD);
    } else {
      int maxNodesPerHost = 1;
      Set<String> checkedNodes = new HashSet<>();
      for (H2ONode node : H2O.CLOUD.members()) {
        String nodeHost = node.getIp();
        if (!checkedNodes.contains(nodeHost)) {
          checkedNodes.add(nodeHost);
          long cnt = Stream.of(H2O.CLOUD.members()).filter(h -> h.getIp().equals(nodeHost)).count();
          if (cnt > maxNodesPerHost) {
            maxNodesPerHost = (int) cnt;
          }
        }
      }
      return Math.max(1, H2O.ARGS.nthreads / maxNodesPerHost);
    }
  }

  @Override protected AutoBuffer writeAll_impl(AutoBuffer ab) {
    ab.putKey(model_info.getDataInfoKey());
    return super.writeAll_impl(ab);
  }

  @Override protected Keyed readAll_impl(AutoBuffer ab, Futures fs) {
    ab.getKey(model_info.getDataInfoKey(), fs);
    return super.readAll_impl(ab, fs);
  }

  @Override
  public XGBoostMojoWriter getMojo() {
    return new XGBoostMojoWriter(this);
  }

  private ModelMetrics makeMetrics(Frame data, Frame originalData, boolean isTrain, String description) {
    Log.debug("Making metrics: " + description);
    XGBoostScoreTask.XGBoostScoreTaskResult score = XGBoostScoreTask.runScoreTask(
            model_info(), _output, _parms, null, data, originalData, isTrain, true, this);
    score.preds.remove();
    return score.mm;
  }

  /**
   * Score an XGBoost model on training and validation data (optional)
   * Note: every row is scored, all observation weights are assumed to be equal
   * @param _train training data in the form of matrix
   * @param _valid validation data (optional, can be null)
   */
  final void doScoring(Frame _train, Frame _trainOrig, Frame _valid, Frame _validOrig) {
    ModelMetrics mm = makeMetrics(_train, _trainOrig, true, "Metrics reported on training frame");
    _output._training_metrics = mm;
    _output._scored_train[_output._ntrees].fillFrom(mm);
    addModelMetrics(mm);
    // Optional validation part
    if (_valid!=null) {
      mm = makeMetrics(_valid, _validOrig, false, "Metrics reported on validation frame");
      _output._validation_metrics = mm;
      _output._scored_valid[_output._ntrees].fillFrom(mm);
      addModelMetrics(mm);
    }
  }

  @Override
  protected Frame postProcessPredictions(Frame adaptedFrame, Frame predictFr, Job j) {
    return PlattScalingHelper.postProcessPredictions(predictFr, j, _output);
  }

  @Override
  protected double[] score0(double[] data, double[] preds) {
    return score0(data, preds, 0.0);
  }

  @Override // per row scoring is slow and should be avoided!
  public double[] score0(final double[] data, final double[] preds, final double offset) {
    final DataInfo di = model_info.dataInfo();
    assert di != null;
    final double threshold = defaultThreshold();
    Booster booster = null;
    try {
      booster = model_info.deserializeBooster();
<<<<<<< HEAD
      return XGBoostNativePredict.score0(data, offset, preds, _parms._booster.toString(), _parms._ntrees,
              model_info.deserializeBooster(), di._nums, di._cats, di._catOffsets, di._useAllFactorLevels,
=======
      return XGBoostNativeMojoModel.score0(data, offset, preds, _parms._booster.toString(), _parms._ntrees,
              booster, di._nums, di._cats, di._catOffsets, di._useAllFactorLevels,
>>>>>>> 6f0ce623
              _output.nclasses(), _output._priorClassDist, threshold, _output._sparse, _output.hasOffset());
    } finally {
      if (booster != null)
        BoosterHelper.dispose(booster);
    }
  }

  @Override
  protected BigScorePredict setupBigScorePredict(BigScore bs) {
    DataInfo di = model_info().scoringInfo(false); // always for validation scoring info for scoring (we are not in the training phase)
    return PredictConfiguration.useJavaScoring() ? setupBigScorePredictJava(di) : setupBigScorePredictNative(di);
  }

  private BigScorePredict setupBigScorePredictNative(DataInfo di) {
    BoosterParms boosterParms = XGBoostModel.createParams(_parms, _output.nclasses(), di.coefNames());
    return new XGBoostBigScorePredict(model_info, _parms, _output, di, boosterParms, defaultThreshold());
  }

  private BigScorePredict setupBigScorePredictJava(DataInfo di) {
    return new XGBoostJavaBigScorePredict(di, _output, defaultThreshold(), model_info()._boosterBytes);
  }

  @Override
  public Frame scoreContributions(Frame frame, Key<Frame> destination_key) {
    return scoreContributions(frame, destination_key, false);
  }

  public Frame scoreContributions(Frame frame, Key<Frame> destination_key, boolean approx) {
    Frame adaptFrm = new Frame(frame);
    adaptTestForTrain(adaptFrm, true, false);

    DataInfo di = model_info().dataInfo();
    assert di != null;
    final String[] outputNames = ArrayUtils.append(di.coefNames(), "BiasTerm");

    return makePredictContribTask(di, approx)
            .doAll(outputNames.length, Vec.T_NUM, adaptFrm)
            .outputFrame(destination_key, outputNames, null);
  }
  
  private MRTask<?> makePredictContribTask(DataInfo di, boolean approx) {
    return approx ? new PredictContribApproxTask(_parms, model_info, _output, di) : new PredictTreeSHAPTask(di, model_info(), _output);
  }

  @Override
  public Frame scoreLeafNodeAssignment(
      Frame frame, LeafNodeAssignmentType type, Key<Frame> destination_key
  ) {
    AssignLeafNodeTask task = AssignLeafNodeTask.make(model_info.scoringInfo(false), _output, model_info._boosterBytes, type);
    Frame adaptFrm = new Frame(frame);
    adaptTestForTrain(adaptFrm, true, false);
    return task.execute(adaptFrm, destination_key);
  }

  private void setDataInfoToOutput(DataInfo dinfo) {
    _output.setNames(dinfo._adaptedFrame.names(), dinfo._adaptedFrame.typesStr());
    _output._domains = dinfo._adaptedFrame.domains();
    _output._nums = dinfo._nums;
    _output._cats = dinfo._cats;
    _output._catOffsets = dinfo._catOffsets;
    _output._useAllFactorLevels = dinfo._useAllFactorLevels;
  }

  @Override
  protected Futures remove_impl(Futures fs, boolean cascade) {
    DataInfo di = model_info().dataInfo();
    if (di != null) {
      di.remove(fs);
    }
    if (_output._calib_model != null)
      _output._calib_model.remove(fs);
    return super.remove_impl(fs, cascade);
  }

  @Override
  public SharedTreeGraph convert(final int treeNumber, final String treeClassName) {
    GradBooster booster = XGBoostJavaMojoModel.makePredictor(model_info._boosterBytes).getBooster();
    if (!(booster instanceof GBTree)) {
      throw new IllegalArgumentException("XGBoost model is not backed by a tree-based booster. Booster class is " + 
              booster.getClass().getCanonicalName());
    }

    final RegTree[][] groupedTrees = ((GBTree) booster).getGroupedTrees();
    final int treeClass = getXGBoostClassIndex(treeClassName);
    if (treeClass >= groupedTrees.length) {
      throw new IllegalArgumentException(String.format("Given XGBoost model does not have given class '%s'.", treeClassName));
    }

    final RegTree[] treesInGroup = groupedTrees[treeClass];

    if (treeNumber >= treesInGroup.length || treeNumber < 0) {
      throw new IllegalArgumentException(String.format("There is no such tree number for given class. Total number of trees is %d.", treesInGroup.length));
    }

    final RegTreeNode[] treeNodes = treesInGroup[treeNumber].getNodes();
    assert treeNodes.length >= 1;

    SharedTreeGraph sharedTreeGraph = new SharedTreeGraph();
    final SharedTreeSubgraph sharedTreeSubgraph = sharedTreeGraph.makeSubgraph(_output._training_metrics._description);

    final XGBoostUtils.FeatureProperties featureProperties = XGBoostUtils.assembleFeatureNames(model_info.dataInfo()); // XGBoost's usage of one-hot encoding assumed
    constructSubgraph(treeNodes, sharedTreeSubgraph.makeRootNode(), 0, sharedTreeSubgraph, featureProperties, true); // Root node is at index 0
    return sharedTreeGraph;
  }

  private static void constructSubgraph(final RegTreeNode[] xgBoostNodes, final SharedTreeNode sharedTreeNode,
                                        final int nodeIndex, final SharedTreeSubgraph sharedTreeSubgraph,
                                        final XGBoostUtils.FeatureProperties featureProperties, boolean inclusiveNA) {
    final RegTreeNode xgBoostNode = xgBoostNodes[nodeIndex];
    // Not testing for NaNs, as SharedTreeNode uses NaNs as default values.
    //No domain set, as the structure mimics XGBoost's tree, which is numeric-only
    if (featureProperties._oneHotEncoded[xgBoostNode.getSplitIndex()]) {
      //Shared tree model uses < to the left and >= to the right. Transforiming one-hot encoded categoricals
      // from 0 to 1 makes it fit the current split description logic
      sharedTreeNode.setSplitValue(1.0F);
    } else {
      sharedTreeNode.setSplitValue(xgBoostNode.getSplitCondition());
    }
    sharedTreeNode.setPredValue(xgBoostNode.getLeafValue());
    sharedTreeNode.setInclusiveNa(inclusiveNA);
    sharedTreeNode.setNodeNumber(nodeIndex);
    if (!xgBoostNode.isLeaf()) {
      sharedTreeNode.setCol(xgBoostNode.getSplitIndex(), featureProperties._names[xgBoostNode.getSplitIndex()]);
      constructSubgraph(xgBoostNodes, sharedTreeSubgraph.makeLeftChildNode(sharedTreeNode),
              xgBoostNode.getLeftChildIndex(), sharedTreeSubgraph, featureProperties, xgBoostNode.default_left());
      constructSubgraph(xgBoostNodes, sharedTreeSubgraph.makeRightChildNode(sharedTreeNode),
          xgBoostNode.getRightChildIndex(), sharedTreeSubgraph, featureProperties, !xgBoostNode.default_left());
    }
  }

  @Override
  public SharedTreeGraph convert(int treeNumber, String treeClass, ConvertTreeOptions options) {
    return convert(treeNumber, treeClass); // options are currently not applicable to in-H2O conversion
  }

  private int getXGBoostClassIndex(final String treeClass) {
    final ModelCategory modelCategory = _output.getModelCategory();
    if(ModelCategory.Regression.equals(modelCategory) && (treeClass != null && !treeClass.isEmpty())){
      throw new IllegalArgumentException("There should be no tree class specified for regression.");
    }
    if ((treeClass == null || treeClass.isEmpty())) {
      // Binomial & regression problems do not require tree class to be specified, as there is only one available.
      // Such class is selected automatically for the user.
      switch (modelCategory) {
        case Binomial:
        case Regression:
          return 0;
        default:
          // If the user does not specify tree class explicitely and there are multiple options to choose from,
          // throw an error.
          throw new IllegalArgumentException(String.format("Model category '%s' requires tree class to be specified.",
                  modelCategory));
      }
    }

    final String[] domain = _output._domains[_output._domains.length - 1];
    final int treeClassIndex = ArrayUtils.find(domain, treeClass);

    if (ModelCategory.Binomial.equals(modelCategory) && treeClassIndex != 0) {
      throw new IllegalArgumentException(String.format("For binomial XGBoost model, only one tree for class %s has been built.", domain[0]));
    } else if (treeClassIndex < 0) {
      throw new IllegalArgumentException(String.format("No such class '%s' in tree.", treeClass));
    }

    return treeClassIndex;
  }

  //--------------------------------------------------------------------------------------------------------------------
  // Serialization into a POJO
  //--------------------------------------------------------------------------------------------------------------------

  @Override
  protected boolean toJavaCheckTooBig() {
    return _output == null || _output._ntrees * _parms._max_depth > 1000;
  }

  @Override protected SBPrintStream toJavaInit(SBPrintStream sb, CodeGeneratorPipeline fileCtx) {
    sb.nl();
    sb.ip("public boolean isSupervised() { return true; }").nl();
    sb.ip("public int nclasses() { return ").p(_output.nclasses()).p("; }").nl();
    return sb;
  }
  
  @Override
  protected void toJavaPredictBody(
      SBPrintStream sb, CodeGeneratorPipeline classCtx, CodeGeneratorPipeline fileCtx, boolean verboseCode
  ) {
    final String namePrefix = JCodeGen.toJavaId(_key.toString());
    Predictor p = PredictorFactory.makePredictor(model_info._boosterBytes, false);
    XGBoostPojoWriter.make(p, namePrefix, _output, defaultThreshold()).renderJavaPredictBody(sb, fileCtx);
  }

}<|MERGE_RESOLUTION|>--- conflicted
+++ resolved
@@ -544,13 +544,8 @@
     Booster booster = null;
     try {
       booster = model_info.deserializeBooster();
-<<<<<<< HEAD
       return XGBoostNativePredict.score0(data, offset, preds, _parms._booster.toString(), _parms._ntrees,
-              model_info.deserializeBooster(), di._nums, di._cats, di._catOffsets, di._useAllFactorLevels,
-=======
-      return XGBoostNativeMojoModel.score0(data, offset, preds, _parms._booster.toString(), _parms._ntrees,
               booster, di._nums, di._cats, di._catOffsets, di._useAllFactorLevels,
->>>>>>> 6f0ce623
               _output.nclasses(), _output._priorClassDist, threshold, _output._sparse, _output.hasOffset());
     } finally {
       if (booster != null)
